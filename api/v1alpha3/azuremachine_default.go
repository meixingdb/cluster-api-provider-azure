/*
Copyright 2020 The Kubernetes Authors.

Licensed under the Apache License, Version 2.0 (the "License");
you may not use this file except in compliance with the License.
You may obtain a copy of the License at

    http://www.apache.org/licenses/LICENSE-2.0

Unless required by applicable law or agreed to in writing, software
distributed under the License is distributed on an "AS IS" BASIS,
WITHOUT WARRANTIES OR CONDITIONS OF ANY KIND, either express or implied.
See the License for the specific language governing permissions and
limitations under the License.
*/

package v1alpha3

import (
	"crypto/rand"
	"crypto/rsa"
	"encoding/base64"
	"github.com/pkg/errors"
	"golang.org/x/crypto/ssh"
)

// SetDefaultSSHPublicKey sets the default SSHPublicKey for an AzureMachine
func (m *AzureMachine) SetDefaultSSHPublicKey() error {
	sshKeyData := m.Spec.SSHPublicKey
	if sshKeyData == "" {
		privateKey, perr := rsa.GenerateKey(rand.Reader, 2048)
		if perr != nil {
			return errors.Wrap(perr, "Failed to generate private key")
		}

		publicRsaKey, perr := ssh.NewPublicKey(&privateKey.PublicKey)
		if perr != nil {
			return errors.Wrap(perr, "Failed to generate public key")
		}
		m.Spec.SSHPublicKey = base64.StdEncoding.EncodeToString(ssh.MarshalAuthorizedKey(publicRsaKey))
	}

	return nil
}

<<<<<<< HEAD
// SetDefaultCachingType sets the default cache type for an AzureMachine
func (m *AzureMachine) SetDefaultCachingType() error {
	if m.Spec.OSDisk.CachingType == "" {
		m.Spec.OSDisk.CachingType = "None"
	}
	return nil
=======
// SetDefaultsDataDisks sets the data disk defaults for an AzureMachine
func (m *AzureMachine) SetDataDisksDefaults() {
	set := make(map[int32]struct{})
	// populate all the existing values in the set
	for _, disk := range m.Spec.DataDisks {
		if disk.Lun != nil {
			set[*disk.Lun] = struct{}{}
		}
	}
	// Look for unique values for unassigned LUNs
	for i, disk := range m.Spec.DataDisks {
		if disk.Lun == nil {
			for l := range m.Spec.DataDisks {
				lun := int32(l)
				if _, ok := set[lun]; !ok {
					m.Spec.DataDisks[i].Lun = &lun
					set[lun] = struct{}{}
					break
				}
			}
		}
	}
>>>>>>> 4b92107f
}<|MERGE_RESOLUTION|>--- conflicted
+++ resolved
@@ -20,6 +20,7 @@
 	"crypto/rand"
 	"crypto/rsa"
 	"encoding/base64"
+
 	"github.com/pkg/errors"
 	"golang.org/x/crypto/ssh"
 )
@@ -43,14 +44,14 @@
 	return nil
 }
 
-<<<<<<< HEAD
 // SetDefaultCachingType sets the default cache type for an AzureMachine
 func (m *AzureMachine) SetDefaultCachingType() error {
 	if m.Spec.OSDisk.CachingType == "" {
 		m.Spec.OSDisk.CachingType = "None"
 	}
 	return nil
-=======
+}
+
 // SetDefaultsDataDisks sets the data disk defaults for an AzureMachine
 func (m *AzureMachine) SetDataDisksDefaults() {
 	set := make(map[int32]struct{})
@@ -73,5 +74,4 @@
 			}
 		}
 	}
->>>>>>> 4b92107f
 }