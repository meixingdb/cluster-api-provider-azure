
---
apiVersion: apiextensions.k8s.io/v1
kind: CustomResourceDefinition
metadata:
  annotations:
    controller-gen.kubebuilder.io/version: v0.3.0
  creationTimestamp: null
  name: azuremachines.infrastructure.cluster.x-k8s.io
spec:
  group: infrastructure.cluster.x-k8s.io
  names:
    categories:
    - cluster-api
    kind: AzureMachine
    listKind: AzureMachineList
    plural: azuremachines
    singular: azuremachine
  scope: Namespaced
  versions:
  - name: v1alpha2
    schema:
      openAPIV3Schema:
        description: AzureMachine is the Schema for the azuremachines API
        properties:
          apiVersion:
            description: 'APIVersion defines the versioned schema of this representation
              of an object. Servers should convert recognized schemas to the latest
              internal value, and may reject unrecognized values. More info: https://git.k8s.io/community/contributors/devel/sig-architecture/api-conventions.md#resources'
            type: string
          kind:
            description: 'Kind is a string value representing the REST resource this
              object represents. Servers may infer this from the endpoint the client
              submits requests to. Cannot be updated. In CamelCase. More info: https://git.k8s.io/community/contributors/devel/sig-architecture/api-conventions.md#types-kinds'
            type: string
          metadata:
            type: object
          spec:
            description: AzureMachineSpec defines the desired state of AzureMachine
            properties:
              additionalTags:
                additionalProperties:
                  type: string
                description: AdditionalTags is an optional set of tags to add to an
                  instance, in addition to the ones added by default by the Azure
                  provider. If both the AzureCluster and the AzureMachine specify
                  the same tag name with different values, the AzureMachine's value
                  takes precedence.
                type: object
              allocatePublicIP:
                description: AllocatePublicIP allows the ability to create dynamic
                  public ips for machines where this value is true.
                type: boolean
              availabilityZone:
                properties:
                  enabled:
                    type: boolean
                  id:
                    type: string
                type: object
              image:
                description: 'Image defines information about the image to use for
                  VM creation. There are three ways to specify an image: by ID, by
                  publisher, or by Shared Image Gallery. If specifying an image by
                  ID, only the ID field needs to be set. If specifying an image by
                  publisher, the Publisher, Offer, SKU, and Version fields must be
                  set. If specifying an image from a Shared Image Gallery, the SubscriptionID,
                  ResourceGroup, Gallery, Name, and Version fields must be set.'
                properties:
                  gallery:
                    type: string
                  id:
                    type: string
                  name:
                    type: string
                  offer:
                    type: string
                  publisher:
                    type: string
                  resourceGroup:
                    type: string
                  sku:
                    type: string
                  subscriptionID:
                    type: string
                  version:
                    type: string
                type: object
              location:
                type: string
              osDisk:
                properties:
                  diskSizeGB:
                    format: int32
                    type: integer
                  managedDisk:
                    properties:
                      storageAccountType:
                        type: string
                    required:
                    - storageAccountType
                    type: object
                  osType:
                    type: string
                required:
                - diskSizeGB
                - managedDisk
                - osType
                type: object
              providerID:
                description: ProviderID is the unique identifier as specified by the
                  cloud provider.
                type: string
              sshPublicKey:
                type: string
              vmSize:
                type: string
            required:
            - location
            - osDisk
            - sshPublicKey
            - vmSize
            type: object
          status:
            description: AzureMachineStatus defines the observed state of AzureMachine
            properties:
              addresses:
                description: Addresses contains the Azure instance associated addresses.
                items:
                  description: NodeAddress contains information for the node's address.
                  properties:
                    address:
                      description: The node address.
                      type: string
                    type:
                      description: Node address type, one of Hostname, ExternalIP
                        or InternalIP.
                      type: string
                  required:
                  - address
                  - type
                  type: object
                type: array
              errorMessage:
                description: "ErrorMessage will be set in the event that there is
                  a terminal problem reconciling the Machine and will contain a more
                  verbose string suitable for logging and human consumption. \n This
                  field should not be set for transitive errors that a controller
                  faces that are expected to be fixed automatically over time (like
                  service outages), but instead indicate that something is fundamentally
                  wrong with the Machine's spec or the configuration of the controller,
                  and that manual intervention is required. Examples of terminal errors
                  would be invalid combinations of settings in the spec, values that
                  are unsupported by the controller, or the responsible controller
                  itself being critically misconfigured. \n Any transient errors that
                  occur during the reconciliation of Machines can be added as events
                  to the Machine object and/or logged in the controller's output."
                type: string
              errorReason:
                description: "ErrorReason will be set in the event that there is a
                  terminal problem reconciling the Machine and will contain a succinct
                  value suitable for machine interpretation. \n This field should
                  not be set for transitive errors that a controller faces that are
                  expected to be fixed automatically over time (like service outages),
                  but instead indicate that something is fundamentally wrong with
                  the Machine's spec or the configuration of the controller, and that
                  manual intervention is required. Examples of terminal errors would
                  be invalid combinations of settings in the spec, values that are
                  unsupported by the controller, or the responsible controller itself
                  being critically misconfigured. \n Any transient errors that occur
                  during the reconciliation of Machines can be added as events to
                  the Machine object and/or logged in the controller's output."
                type: string
              ready:
                description: Ready is true when the provider resource is ready.
                type: boolean
              vmState:
                description: VMState is the provisioning state of the Azure virtual
                  machine.
                type: string
            type: object
        type: object
    served: true
    storage: false
    subresources:
      status: {}
  - additionalPrinterColumns:
    - description: AzureMachine ready status
      jsonPath: .status.ready
      name: Ready
      type: string
    - description: Azure VM provisioning state
      jsonPath: .status.vmState
      name: State
      type: string
    - description: Cluster to which this AzureMachine belongs
      jsonPath: .metadata.labels.cluster\.x-k8s\.io/cluster-name
      name: Cluster
      priority: 1
      type: string
    - description: Machine object to which this AzureMachine belongs
      jsonPath: .metadata.ownerReferences[?(@.kind=="Machine")].name
      name: Machine
      priority: 1
      type: string
    - description: Azure VM ID
      jsonPath: .spec.providerID
      name: VM ID
      priority: 1
      type: string
    - description: Azure VM Size
      jsonPath: .spec.vmSize
      name: VM Size
      priority: 1
      type: string
    name: v1alpha3
    schema:
      openAPIV3Schema:
        description: AzureMachine is the Schema for the azuremachines API
        properties:
          apiVersion:
            description: 'APIVersion defines the versioned schema of this representation
              of an object. Servers should convert recognized schemas to the latest
              internal value, and may reject unrecognized values. More info: https://git.k8s.io/community/contributors/devel/sig-architecture/api-conventions.md#resources'
            type: string
          kind:
            description: 'Kind is a string value representing the REST resource this
              object represents. Servers may infer this from the endpoint the client
              submits requests to. Cannot be updated. In CamelCase. More info: https://git.k8s.io/community/contributors/devel/sig-architecture/api-conventions.md#types-kinds'
            type: string
          metadata:
            type: object
          spec:
            description: AzureMachineSpec defines the desired state of AzureMachine
            properties:
              acceleratedNetworking:
                description: AcceleratedNetworking enables or disables Azure accelerated
                  networking. If omitted, it will be set based on whether the requested
                  VMSize supports accelerated networking. If AcceleratedNetworking
                  is set to true with a VMSize that does not support it, Azure will
                  return an error.
                type: boolean
              additionalTags:
                additionalProperties:
                  type: string
                description: AdditionalTags is an optional set of tags to add to an
                  instance, in addition to the ones added by default by the Azure
                  provider. If both the AzureCluster and the AzureMachine specify
                  the same tag name with different values, the AzureMachine's value
                  takes precedence.
                type: object
              allocatePublicIP:
                description: AllocatePublicIP allows the ability to create dynamic
                  public ips for machines where this value is true.
                type: boolean
              availabilityZone:
                description: 'DEPRECATED: use FailureDomain instead'
                properties:
                  enabled:
                    type: boolean
                  id:
                    type: string
                type: object
              dataDisks:
                description: DataDisk specifies the parameters that are used to add
                  one or more data disks to the machine
                items:
                  description: DataDisk specifies the parameters that are used to
                    add one or more data disks to the machine.
                  properties:
                    diskSizeGB:
                      description: DiskSizeGB is the size in GB to assign to the data
                        disk.
                      format: int32
                      type: integer
                    lun:
                      description: Lun Specifies the logical unit number of the data
                        disk. This value is used to identify data disks within the
                        VM and therefore must be unique for each data disk attached
                        to a VM. The value must be between 0 and 63.
                      format: int32
                      type: integer
                    nameSuffix:
                      description: NameSuffix is the suffix to be appended to the
                        machine name to generate the disk name. Each disk name will
                        be in format <machineName>_<nameSuffix>.
                      type: string
                  required:
                  - diskSizeGB
                  - nameSuffix
                  type: object
                type: array
              failureDomain:
                description: FailureDomain is the failure domain unique identifier
                  this Machine should be attached to, as defined in Cluster API. This
                  relates to an Azure Availability Zone
                type: string
              identity:
                default: None
                description: Identity is the type of identity used for the virtual
                  machine. The type 'SystemAssigned' is an implicitly created identity.
                  The generated identity will be assigned a Subscription contributor
                  role. The type 'UserAssigned' is a standalone Azure resource provided
                  by the user and assigned to the VM
                enum:
                - None
                - SystemAssigned
                - UserAssigned
                type: string
              image:
                description: Image is used to provide details of an image to use during
                  VM creation. If image details are omitted the image will default
                  the Azure Marketplace "capi" offer, which is based on Ubuntu.
                properties:
                  id:
                    description: ID specifies an image to use by ID
                    type: string
                  marketplace:
                    description: Marketplace specifies an image to use from the Azure
                      Marketplace
                    properties:
                      offer:
                        description: Offer specifies the name of a group of related
                          images created by the publisher. For example, UbuntuServer,
                          WindowsServer
                        minLength: 1
                        type: string
                      publisher:
                        description: Publisher is the name of the organization that
                          created the image
                        minLength: 1
                        type: string
                      sku:
                        description: SKU specifies an instance of an offer, such as
                          a major release of a distribution. For example, 18.04-LTS,
                          2019-Datacenter
                        minLength: 1
                        type: string
                      version:
                        description: Version specifies the version of an image sku.
                          The allowed formats are Major.Minor.Build or 'latest'. Major,
                          Minor, and Build are decimal numbers. Specify 'latest' to
                          use the latest version of an image available at deploy time.
                          Even if you use 'latest', the VM image will not automatically
                          update after deploy time even if a new version becomes available.
                        minLength: 1
                        type: string
                    required:
                    - offer
                    - publisher
                    - sku
                    - version
                    type: object
                  sharedGallery:
                    description: SharedGallery specifies an image to use from an Azure
                      Shared Image Gallery
                    properties:
                      gallery:
                        description: Gallery specifies the name of the shared image
                          gallery that contains the image
                        minLength: 1
                        type: string
                      name:
                        description: Name is the name of the image
                        minLength: 1
                        type: string
                      resourceGroup:
                        description: ResourceGroup specifies the resource group containing
                          the shared image gallery
                        minLength: 1
                        type: string
                      subscriptionID:
                        description: SubscriptionID is the identifier of the subscription
                          that contains the shared image gallery
                        minLength: 1
                        type: string
                      version:
                        description: Version specifies the version of the marketplace
                          image. The allowed formats are Major.Minor.Build or 'latest'.
                          Major, Minor, and Build are decimal numbers. Specify 'latest'
                          to use the latest version of an image available at deploy
                          time. Even if you use 'latest', the VM image will not automatically
                          update after deploy time even if a new version becomes available.
                        minLength: 1
                        type: string
                    required:
                    - gallery
                    - name
                    - resourceGroup
                    - subscriptionID
                    - version
                    type: object
                type: object
              location:
                type: string
              osDisk:
                description: OSDisk specifies the parameters for the operating system
                  disk of the machine
                properties:
<<<<<<< HEAD
                  cachingType:
                    type: string
=======
                  diffDiskSettings:
                    description: DiffDiskSettings describe ephemeral disk settings
                      for the os disk.
                    properties:
                      option:
                        description: Option enables ephemeral OS when set to "Local"
                          See https://docs.microsoft.com/en-us/azure/virtual-machines/linux/ephemeral-os-disks
                          for full details
                        enum:
                        - Local
                        type: string
                    required:
                    - option
                    type: object
>>>>>>> 4b92107f
                  diskSizeGB:
                    format: int32
                    type: integer
                  managedDisk:
                    description: ManagedDisk defines the managed disk options for
                      a VM.
                    properties:
                      storageAccountType:
                        type: string
                    required:
                    - storageAccountType
                    type: object
                  osType:
                    type: string
                required:
                - diskSizeGB
                - managedDisk
                - osType
                type: object
              providerID:
                description: ProviderID is the unique identifier as specified by the
                  cloud provider.
                type: string
              spotVMOptions:
                description: SpotVMOptions allows the ability to specify the Machine
                  should use a Spot VM
                properties:
                  maxPrice:
                    description: MaxPrice defines the maximum price the user is willing
                      to pay for Spot VM instances
                    type: number
                type: object
              sshPublicKey:
                type: string
              userAssignedIdentities:
                description: UserAssignedIdentities is a list of standalone Azure
                  identities provided by the user The lifecycle of a user-assigned
                  identity is managed separately from the lifecycle of the AzureMachine.
                items:
                  description: UserAssignedIdentity defines the user-assigned identities
                    provided by the user to be assigned to Azure resources.
                  properties:
                    providerID:
                      description: 'ProviderID is the identification ID of the user-assigned
                        Identity, the format of an identity is: ''azure:///subscriptions/{subscriptionId}/resourceGroups/{resourceGroupName}/providers/Microsoft.ManagedIdentity/userAssignedIdentities/{identityName}'''
                      type: string
                  required:
                  - providerID
                  type: object
                type: array
              vmSize:
                type: string
            required:
            - location
            - osDisk
            - sshPublicKey
            - vmSize
            type: object
          status:
            description: AzureMachineStatus defines the observed state of AzureMachine
            properties:
              addresses:
                description: Addresses contains the Azure instance associated addresses.
                items:
                  description: NodeAddress contains information for the node's address.
                  properties:
                    address:
                      description: The node address.
                      type: string
                    type:
                      description: Node address type, one of Hostname, ExternalIP
                        or InternalIP.
                      type: string
                  required:
                  - address
                  - type
                  type: object
                type: array
              conditions:
                description: Conditions defines current service state of the AzureMachine.
                items:
                  description: Condition defines an observation of a Cluster API resource
                    operational state.
                  properties:
                    lastTransitionTime:
                      description: Last time the condition transitioned from one status
                        to another. This should be when the underlying condition changed.
                        If that is not known, then using the time when the API field
                        changed is acceptable.
                      format: date-time
                      type: string
                    message:
                      description: A human readable message indicating details about
                        the transition. This field may be empty.
                      type: string
                    reason:
                      description: The reason for the condition's last transition
                        in CamelCase. The specific API may choose whether or not this
                        field is considered a guaranteed API. This field may not be
                        empty.
                      type: string
                    severity:
                      description: Severity provides an explicit classification of
                        Reason code, so the users or machines can immediately understand
                        the current situation and act accordingly. The Severity field
                        MUST be set only when Status=False.
                      type: string
                    status:
                      description: Status of the condition, one of True, False, Unknown.
                      type: string
                    type:
                      description: Type of condition in CamelCase or in foo.example.com/CamelCase.
                        Many .condition.type values are consistent across resources
                        like Available, but because arbitrary conditions can be useful
                        (see .node.status.conditions), the ability to deconflict is
                        important.
                      type: string
                  required:
                  - status
                  - type
                  type: object
                type: array
              failureMessage:
                description: "ErrorMessage will be set in the event that there is
                  a terminal problem reconciling the Machine and will contain a more
                  verbose string suitable for logging and human consumption. \n This
                  field should not be set for transitive errors that a controller
                  faces that are expected to be fixed automatically over time (like
                  service outages), but instead indicate that something is fundamentally
                  wrong with the Machine's spec or the configuration of the controller,
                  and that manual intervention is required. Examples of terminal errors
                  would be invalid combinations of settings in the spec, values that
                  are unsupported by the controller, or the responsible controller
                  itself being critically misconfigured. \n Any transient errors that
                  occur during the reconciliation of Machines can be added as events
                  to the Machine object and/or logged in the controller's output."
                type: string
              failureReason:
                description: "ErrorReason will be set in the event that there is a
                  terminal problem reconciling the Machine and will contain a succinct
                  value suitable for machine interpretation. \n This field should
                  not be set for transitive errors that a controller faces that are
                  expected to be fixed automatically over time (like service outages),
                  but instead indicate that something is fundamentally wrong with
                  the Machine's spec or the configuration of the controller, and that
                  manual intervention is required. Examples of terminal errors would
                  be invalid combinations of settings in the spec, values that are
                  unsupported by the controller, or the responsible controller itself
                  being critically misconfigured. \n Any transient errors that occur
                  during the reconciliation of Machines can be added as events to
                  the Machine object and/or logged in the controller's output."
                type: string
              ready:
                description: Ready is true when the provider resource is ready.
                type: boolean
              vmState:
                description: VMState is the provisioning state of the Azure virtual
                  machine.
                type: string
            type: object
        type: object
    served: true
    storage: true
    subresources:
      status: {}
status:
  acceptedNames:
    kind: ""
    plural: ""
  conditions: []
  storedVersions: []<|MERGE_RESOLUTION|>--- conflicted
+++ resolved
@@ -397,10 +397,8 @@
                 description: OSDisk specifies the parameters for the operating system
                   disk of the machine
                 properties:
-<<<<<<< HEAD
                   cachingType:
                     type: string
-=======
                   diffDiskSettings:
                     description: DiffDiskSettings describe ephemeral disk settings
                       for the os disk.
@@ -415,7 +413,6 @@
                     required:
                     - option
                     type: object
->>>>>>> 4b92107f
                   diskSizeGB:
                     format: int32
                     type: integer
